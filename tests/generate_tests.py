# Helper file to dynamically generate unit tests
# This is done by running the python Transformers library and comparing its outputs with ours.

import json
import os
from itertools import product

from transformers import AutoTokenizer, AutoConfig
import numpy as np

from scripts.supported_models import SUPPORTED_MODELS

# List of tokenizers where the model isn't yet supported, but the tokenizer is
ADDITIONAL_TOKENIZERS_TO_TEST = {
    'falcon': [
        'tiiuae/falcon-7b',
    ],
    "llama": [
        'hf-internal-testing/llama-tokenizer',  # Special tokens: normalized=true
        'Xenova/llama2-tokenizer',  # Special tokens: normalized=false
        'Xenova/llama2-chat-tokenizer',  # Special tokens: normalized=false
        'hf-internal-testing/llama-code-tokenizer',
    ],
    'mpt': [
        'mosaicml/mpt-7b',
    ],
    't5': [
        # TODO: Add back when https://github.com/huggingface/transformers/issues/26318 is fixed
        # 'Xenova/t5-tokenizer-new',
    ],
}

MODELS_TO_IGNORE = [
    # TODO: remove when https://github.com/huggingface/tokenizers/issues/251 is fixed
    'xlm',

    # TODO: remove when https://github.com/huggingface/transformers/issues/26018 is fixed
    'marian',

    # TODO: remove when https://github.com/huggingface/transformers/issues/26547 is fixed
    'speecht5',

<<<<<<< HEAD
    # TODO: remove when https://github.com/huggingface/transformers/pull/26522 is merged
    'siglip',
=======
    # TODO: remove when https://github.com/huggingface/transformers/issues/28164 is fixed
    'roformer',

    # TODO: remove when https://github.com/huggingface/transformers/issues/28173 is fixed. Issues include:
    # - decoding with `skip_special_tokens=True`.
    # - interspersing the pad token is broken.
    'vits',
>>>>>>> 80af1c49
]

TOKENIZERS_TO_IGNORE = [
    # TODO: remove when https://github.com/huggingface/transformers/pull/25478 is merged
    'facebook/m2m100_418M',

    # TODO: remove when https://github.com/huggingface/transformers/issues/28096 is addressed
    'RajuKandasamy/tamillama_tiny_30m',
]

MAX_TESTS = {
    'marian': 10,
}

TOKENIZER_TEST_DATA = {
    "shared": [
        "hello world",
        "Hello World",
        "How are you doing?",
        "You should've done this",
        "A\n'll !!to?'d''d of, can't.",
        "def main():\n\tpass",
        "This\n\nis\na\ntest.",
        "let a = obj.toString();\ntoString();",
        'Hi  Hello',
        "trailing space   ",
        "   leading space",
        "生活的真谛是",
        "The company was founded in 2016.",
        "test $1 R2 #3 €4 £5 ¥6 ₣7 ₹8 ₱9 test",
        "I bought an apple for $1.00 at the store.",
        "you…  ",
        "\u0079\u006F\u0075\u2026\u00A0\u00A0",
        "\u0079\u006F\u0075\u2026\u00A0\u00A0\u0079\u006F\u0075\u2026\u00A0\u00A0",
        "▁This ▁is ▁a ▁test ▁.",
        "weird \uFF5E edge \uFF5E case",

        # SentencePiece-specific test cases
        "<s>\n",
        " </s> test </s> ",
        "</s>test</s>",

        # Control characters
        "1\u00002\uFFFD3",
    ],
    "custom_by_model_type": {
        "llama": [
            # Additional test-cases for the Llama tokenizer, adapted from
            # https://github.com/belladoreai/llama-tokenizer-js/blob/master/llama-tokenizer.js#L381-L452
            "grabbed",
            " grabbed",
            "           grabbed",
            "\n",
            " \n",
            "	tabs				out here",
            "\n\t\n",
            "ax\n####\nboo",
            "镇",
            "🦙",
            "🦙Ꙋ",
            "Ꙋ🦙",
            "The llama (/ˈlɑːmə/; 🦙Spanish pronunciation: [ˈʎama]) (Lama glama) is a domesticated South American " \
            "camelid, widely used as a meat and pack animal by Andean cultures since the Pre-Columbian era. Llamas " \
            "are social animals and live with others as a herd. Their wool is soft and contains only a small " \
            "amount of lanolin.[2] Llamas can learn simple tasks after a few repetitions. When using a pack, they " \
            "can carry about 25 to 30% of their body weight for 8 to 13 km (5–8 miles).[3] The name llama (in the " \
            "past also spelled \"lama\" or \"glama\") was adopted by European settlers from native Peruvians.[4] " \
            "The ancestors of llamas are thought to have originated from the Great Plains of North America about " \
            "40 million years ago, and subsequently migrated to South America about three million years ago during " \
            "the Great American Interchange. By the end of the last ice age (10,000–12,000 years ago), camelids were " \
            "extinct in North America.[3] As of 2007, there were over seven million llamas and alpacas in South " \
            "America and over 158,000 llamas and 100,000Ꙋ🦙 alpacas, descended from progenitors imported late in " \
            "the 20th century, in the United States and Canada.[5] In Aymara mythology, llamas are important beings. " \
            "The Heavenly Llama is said to drink water from the ocean and urinates as it rains.[6] According to " \
            "Aymara eschatology, llamas will return to the water springs and lagoons where they come from at the " \
            "end of time.[6]",
        ],

        "vits": [
            "abcdefghijklmnopqrstuvwxyz01234567890",
            # Special treatment of characters in certain language
            "ț ţ",
        ],
    },
    "custom": {
        "facebook/blenderbot_small-90M": [
            # Test special tokens
            "__start__hello world__end__",
            # The original (python) tokenizer simply joins by spaces (regardless of special tokens or not)
            "__start__ hey __end__"  # --> ... --> "__start__ hey __end__"
            "__start__hey __end__"  # --> ... --> "__start__ hey __end__"
        ],
        "tiiuae/falcon-7b": [
            "12 and 123 and 1234",  # Special case for splitting on 3 numbers
        ],
        "InstaDeepAI/nucleotide-transformer-500m-human-ref": [
            # Actual protein sequences
            "ATTCCGATTCCGATTCCG",
            "ATTTCTCTCTCTCTCTGAGATCGATCGATCGAT",

            # Special tokens
            "<unk><pad><mask><cls><eos><bos>",
        ],

        "distil-whisper/distil-small.en": [
            "   <|startoftranscript|> <|en|>   ",  # Tests lstrip+rstrip
        ],

        "Xenova/t5-tokenizer-new": [
            # Tests the new T5 tokenizer, which uses a different prepend_scheme for its pre_tokenizer:
            # tokenizer._tokenizer.pre_tokenizer = Metaspace(add_prefix_space = True, replacement = "▁", prepend_scheme = "first")
            # See https://github.com/huggingface/transformers/pull/26678 for more information.
            #  - Old (incorrect): ['▁Hey', '▁', '</s>', '▁', '.', '▁how', '▁are', '▁you']
            #  - New (correct):   ['▁Hey', '▁', '</s>', '.', '▁how', '▁are', '▁you']
            "Hey </s>. how are you",
        ],
    },
}

CHAT_MESSAGES_EXAMPLES = {
    'basic': [
        {"role": "user", "content": "Hello, how are you?"},
        {"role": "assistant", "content": "I'm doing great. How can I help you today?"},
        {"role": "user", "content": "I'd like to show off how chat templating works!"},
    ],

    'system': [
        {"role": "system", "content": "You are a friendly chatbot who always responds in the style of a pirate"},
        {"role": "user", "content": "How many helicopters can a human eat in one sitting?"},
    ],

    'system + assistant': [
        {"role": "system", "content": "You are a friendly chatbot who always responds in the style of a pirate"},
        {"role": "user", "content": "Hello, how are you?"},
        {"role": "assistant", "content": "I'm doing great. How can I help you today?"},
        {"role": "user", "content": "I'd like to show off how chat templating works!"},
    ],
}

TOKENIZERS_WITH_CHAT_TEMPLATES = {
    # https://huggingface.co/docs/transformers/main/en/chat_templating
    'Xenova/blenderbot-400M-distill': [
        'basic',
    ],

    'mistralai/Mistral-7B-Instruct-v0.1': [
        'basic',
    ],

    'HuggingFaceH4/zephyr-7b-beta': [
        'system',
    ],

    'Xenova/llama-tokenizer': [
        'basic',
        'system',
        'system + assistant',
    ],
    'Xenova/llama2-tokenizer': [
        'basic',
        'system',
        'system + assistant',
    ],
    'Xenova/llama2-chat-tokenizer': [
        'basic',
        'system',
        'system + assistant',
    ],
}


FLATTENED_SUPPORTED_MODELS = [
    (model_type, [
        model for task_models in tasks.values() for model in task_models
    ]) for model_type, tasks in SUPPORTED_MODELS.items()
]


def generate_tokenizer_tests():

    tokenization_results = {}

    tokenizers_to_test = FLATTENED_SUPPORTED_MODELS + \
        list(ADDITIONAL_TOKENIZERS_TO_TEST.items())

    for model_type, tokenizer_names in tokenizers_to_test:
        if model_type in MODELS_TO_IGNORE:
            continue
        if model_type in MAX_TESTS:
            tokenizer_names = tokenizer_names[:MAX_TESTS[model_type]]

        custom_by_model_type_texts = TOKENIZER_TEST_DATA["custom_by_model_type"].get(
            model_type, [])

        print(f'Generating tests for {model_type}')
        for tokenizer_name in tokenizer_names:
            if tokenizer_name in TOKENIZERS_TO_IGNORE:
                continue

            print('  -', tokenizer_name)

            try:
                # Load tokenizer
                if model_type == 'llama':
                    # As of 17/12/2023, there are a few issues with the Llama tokenizers in transformers.
                    # (1) Encoding with fast tokenizer adds whitespace after speical tokens:
                    #   - https://github.com/huggingface/transformers/issues/25881
                    #   - https://github.com/huggingface/transformers/issues/26318
                    #   - https://github.com/huggingface/transformers/issues/26455
                    #   - https://github.com/huggingface/transformers/issues/27544
                    # (2) Decoding with slow tokenizer adds whitespace after special tokens:
                    #   - https://github.com/huggingface/transformers/issues/25073
                    #
                    # So for now, we mix and match the tokenizers:
                    # i.e., use the fast tokenizer for encoding, and the slow tokenizer for decoding.
                    # TODO: remove when the above issues are fixed:
                    tokenizer = AutoTokenizer.from_pretrained(
                        tokenizer_name,
                        use_fast=False,
                    )
                    decoder_tokenizer = AutoTokenizer.from_pretrained(
                        tokenizer_name,
                        use_fast=True,
                    )

                else:
                    decoder_tokenizer = tokenizer = AutoTokenizer.from_pretrained(
                        tokenizer_name)

            except (KeyError, EnvironmentError):
                # If a KeyError/EnvironmentError is raised from the AutoTokenizer, it
                # means the model does not use a tokenizer (e.g., vision models)
                continue

            try:
                # Disable dropout, if the model allows it
                tokenizer.backend_tokenizer.model.dropout = 0
            except AttributeError:
                pass

            tokenizer_results = []

            shared_texts = TOKENIZER_TEST_DATA["shared"]
            custom_texts = TOKENIZER_TEST_DATA["custom"].get(
                tokenizer_name, [])

            # Run tokenizer on test cases
            for text in shared_texts + custom_texts + custom_by_model_type_texts:
                # TODO: add with_pair option
                try:
                    encoded = tokenizer(text).data
                except Exception:
                    # Ignore testing tokenizers which fail in the python library
                    continue

                decoded_with_special = decoder_tokenizer.decode(
                    encoded["input_ids"], skip_special_tokens=False)
                decoded_without_special = decoder_tokenizer.decode(
                    encoded["input_ids"], skip_special_tokens=True)

                tokenizer_results.append(dict(
                    input=text,
                    encoded=encoded,
                    decoded_with_special=decoded_with_special,
                    decoded_without_special=decoded_without_special,
                ))

            if tokenizer_results:
                tokenization_results[tokenizer_name] = tokenizer_results

    template_results = {}

    for tokenizer_id in TOKENIZERS_WITH_CHAT_TEMPLATES:
        print(f'Generating chat templates for {tokenizer_id}')
        tokenizer = AutoTokenizer.from_pretrained(
            tokenizer_id,

            # TODO: Remove once https://github.com/huggingface/transformers/pull/26678 is fixed
            use_fast='llama' not in tokenizer_id,
        )
        tokenizer_results = []
        for key in TOKENIZERS_WITH_CHAT_TEMPLATES[tokenizer_id]:
            messages = CHAT_MESSAGES_EXAMPLES[key]

            for add_generation_prompt, tokenize in product([True, False], [True, False]):
                tokenizer_results.append(dict(
                    messages=messages,
                    add_generation_prompt=add_generation_prompt,
                    tokenize=tokenize,
                    target=tokenizer.apply_chat_template(
                        messages,
                        add_generation_prompt=add_generation_prompt,
                        tokenize=tokenize,
                    ),
                ))

        template_results[tokenizer_id] = tokenizer_results

    return dict(
        tokenization=tokenization_results,
        templates=template_results,
    )


def generate_config_tests():
    results = {}
    for model_type, config_names in FLATTENED_SUPPORTED_MODELS:
        print(f'Generating tests for {model_type}')

        for config_name in config_names:
            print('  -', config_name)
            try:
                # Load config
                config = AutoConfig.from_pretrained(config_name)
            except Exception:
                # Something went wrong, skip this config
                continue
            results[config_name] = config.to_dict()

            # TODO: Remove after https://github.com/huggingface/transformers/issues/23876 fixed
            results[config_name].pop('torch_dtype', None)

    return results


ARRAY_SIZES = sorted(set([2 ** i for i in range(1, 10)])
                     | set([3 ** i for i in range(1, 8)])
                     | set([5 ** i for i in range(1, 6)])
                     | set([7 ** i for i in range(1, 4)]))


def serialize_complex_array(arr):
    return [float(x) for y in arr for x in [y.real, y.imag]]


def serialize_real_array(arr):
    return arr.tolist()


def generate_fft_tests():
    np.random.seed(0)
    tests = {}
    for complex in [False, True]:
        serialize_fn = serialize_complex_array if complex else serialize_real_array
        for size in ARRAY_SIZES:
            arr = np.random.randn(size).astype(
                np.complex64 if complex else np.float64)
            if complex:
                arr += np.random.randn(size) * 1j
            tests[f"fft_{size}_{'complex' if complex else 'real'}"] = {
                "complex": complex,
                "input": serialize_fn(arr),
                "output": serialize_complex_array(np.fft.fft(arr)),
            }
    return tests


def main():
    # TODO add option to cache generated data + force build tests

    data_dir = os.path.join(
        os.path.dirname(os.path.abspath(__file__)), "data",
    )

    tokenizer_tests = generate_tokenizer_tests()
    with open(os.path.join(data_dir, "tokenizer_tests.json"), "w", encoding="utf-8") as fp:
        json.dump(tokenizer_tests, fp)

    config_tests = generate_config_tests()
    with open(os.path.join(data_dir, "config_tests.json"), "w", encoding="utf-8") as fp:
        json.dump(config_tests, fp)

    fft_tests = generate_fft_tests()
    with open(os.path.join(data_dir, "fft_tests.json"), "w", encoding="utf-8") as fp:
        json.dump(fft_tests, fp)


if __name__ == "__main__":
    main()<|MERGE_RESOLUTION|>--- conflicted
+++ resolved
@@ -40,10 +40,9 @@
     # TODO: remove when https://github.com/huggingface/transformers/issues/26547 is fixed
     'speecht5',
 
-<<<<<<< HEAD
     # TODO: remove when https://github.com/huggingface/transformers/pull/26522 is merged
     'siglip',
-=======
+
     # TODO: remove when https://github.com/huggingface/transformers/issues/28164 is fixed
     'roformer',
 
@@ -51,7 +50,6 @@
     # - decoding with `skip_special_tokens=True`.
     # - interspersing the pad token is broken.
     'vits',
->>>>>>> 80af1c49
 ]
 
 TOKENIZERS_TO_IGNORE = [
