
import { env, AutoProcessor, RawImage } from '../src/transformers.js';
import { m, MAX_TEST_EXECUTION_TIME } from './init.js';
import { compare } from './test_utils.js';

// Initialise the testing environment
env.allowLocalModels = false;
env.useFSCache = false;

const avg = (array) => {
    return Number(array.reduce((a, b) => a + b, array instanceof BigInt64Array ? 0n : 0)) / array.length;
}

describe('Processors', () => {

    describe('Image processors', () => {

        const IMAGE_CACHE = new Map();
        const load_image = async (url) => {
            const cached = IMAGE_CACHE.get(url);
            if (cached) {
                return cached;
            }
            const image = await RawImage.fromURL(url);
            IMAGE_CACHE.set(url, image);
            return image;
        }

        const MODELS = {
            swin2sr: 'caidas/swin2SR-classical-sr-x2-64',
            sam: 'facebook/sam-vit-base',
            'donut-swin': 'naver-clova-ix/donut-base-finetuned-cord-v2',
            resnet: 'microsoft/resnet-50',
            vit: 'google/vit-base-patch16-224',
            mobilevit: 'apple/mobilevit-small',
            mobilevit_2: 'Xenova/quickdraw-mobilevit-small',
            deit: 'facebook/deit-tiny-distilled-patch16-224',
            beit: 'microsoft/beit-base-patch16-224-pt22k-ft22k',
            detr: 'facebook/detr-resnet-50',
            yolos: 'hustvl/yolos-small-300',
<<<<<<< HEAD
            dpt: 'Intel/dpt-hybrid-midas',
            glpn: 'vinvino02/glpn-kitti',
=======
            clip: 'openai/clip-vit-base-patch16',
>>>>>>> 4e4148cb
        }

        const TEST_IMAGES = {
            pattern_3x3: 'https://huggingface.co/datasets/Xenova/transformers.js-docs/resolve/main/pattern_3x3.png',
            checkerboard_8x8: 'https://huggingface.co/datasets/Xenova/transformers.js-docs/resolve/main/checkerboard_8x8.png',
            receipt: 'https://huggingface.co/datasets/Xenova/transformers.js-docs/resolve/main/receipt.png',
            tiger: 'https://huggingface.co/datasets/Xenova/transformers.js-docs/resolve/main/tiger.jpg',
            cats: 'https://huggingface.co/datasets/Xenova/transformers.js-docs/resolve/main/cats.jpg',

            // grayscale image
            skateboard: 'https://huggingface.co/datasets/huggingface/documentation-images/resolve/main/blog/ml-web-games/skateboard.png',
        }

        // Swin2SRImageProcessor
        //  - tests when padding is a number (do_pad=true, pad_size=8)
        it(MODELS.swin2sr, async () => {
            const processor = await AutoProcessor.from_pretrained(m(MODELS.swin2sr))

            { // Pad to multiple of 8 (3x3 -> 8x8)
                const image = await load_image(TEST_IMAGES.pattern_3x3);
                const { pixel_values } = await processor(image);

                compare(pixel_values.dims, [1, 3, 8, 8]);
                compare(avg(pixel_values.data), 0.5458333368102709);
            }

            { // Do not pad if already a multiple of 8 (8x8 -> 8x8)
                const image = await load_image(TEST_IMAGES.checkerboard_8x8);
                const { pixel_values } = await processor(image);
                compare(pixel_values.dims, [1, 3, 8, 8]);
                compare(avg(pixel_values.data), 0.5);
            }
        }, MAX_TEST_EXECUTION_TIME);

        // SamProcessor/SamImageProcessor
        //  - tests normal padding (do_pad=true, pad_size={"height":1024,"width":1024})
        //  - In addition to the image, pass in a list of points
        it(MODELS.sam, async () => {
            const processor = await AutoProcessor.from_pretrained(m(MODELS.sam))

            { // Basic test
                const image = await load_image(TEST_IMAGES.pattern_3x3);
                const { pixel_values } = await processor(image, [[[0, 0]]]);
                compare(pixel_values.dims, [1, 3, 1024, 1024]);
                compare(avg(pixel_values.data), -0.4505715670146813);
            }
        }, MAX_TEST_EXECUTION_TIME);

        // DonutProcessor/DonutFeatureExtractor
        //  - tests thumbnail resizing (do_thumbnail=true, size=[960, 1280])
        it(MODELS['donut-swin'], async () => {
            const processor = await AutoProcessor.from_pretrained(m(MODELS['donut-swin']))

            {
                const image = await load_image(TEST_IMAGES.receipt);
                const { pixel_values, original_sizes, reshaped_input_sizes } = await processor(image);

                compare(pixel_values.dims, [1, 3, 1280, 960]);
                compare(avg(pixel_values.data), 0.1229388610053704);

                compare(original_sizes, [[864, 576]]);
                compare(reshaped_input_sizes, [[1280, 853]]);
            }
        }, MAX_TEST_EXECUTION_TIME);

        // ConvNextFeatureExtractor
        it(MODELS.resnet, async () => {
            const processor = await AutoProcessor.from_pretrained(m(MODELS.resnet))

            {
                const image = await load_image(TEST_IMAGES.tiger);
                const { pixel_values, original_sizes, reshaped_input_sizes } = await processor(image);

                compare(pixel_values.dims, [1, 3, 224, 336]);
                compare(avg(pixel_values.data), -0.27736667280600913);

                compare(original_sizes, [[408, 612]]);
                compare(reshaped_input_sizes, [[224, 336]]);
            }
        }, MAX_TEST_EXECUTION_TIME);

        // ViTFeatureExtractor
        it(MODELS.vit, async () => {
            const processor = await AutoProcessor.from_pretrained(m(MODELS.vit))

            {
                const image = await load_image(TEST_IMAGES.tiger);
                const { pixel_values, original_sizes, reshaped_input_sizes } = await processor(image);

                compare(pixel_values.dims, [1, 3, 224, 224]);
                compare(avg(pixel_values.data), -0.22706867939852762);

                compare(original_sizes, [[408, 612]]);
                compare(reshaped_input_sizes, [[224, 224]]);
            }
        }, MAX_TEST_EXECUTION_TIME);

        // MobileViTFeatureExtractor
        it(MODELS.mobilevit, async () => {
            const processor = await AutoProcessor.from_pretrained(m(MODELS.mobilevit))

            {
                const image = await load_image(TEST_IMAGES.tiger);
                const { pixel_values, original_sizes, reshaped_input_sizes } = await processor(image);

                compare(pixel_values.dims, [1, 3, 256, 256]);
                compare(avg(pixel_values.data), 0.4599160496887033);

                compare(original_sizes, [[408, 612]]);
                compare(reshaped_input_sizes, [[256, 256]]);
            }
        }, MAX_TEST_EXECUTION_TIME);

        // MobileViTFeatureExtractor
        //  - tests not converting to rgb (do_convert_rgb=false)
        it(MODELS.mobilevit_2, async () => {
            const processor = await AutoProcessor.from_pretrained(m(MODELS.mobilevit_2))

            { // Tests grayscale image
                const image = await load_image(TEST_IMAGES.skateboard);
                const { pixel_values, original_sizes, reshaped_input_sizes } = await processor(image);

                compare(pixel_values.dims, [1, 1, 28, 28]);
                compare(avg(pixel_values.data), 0.08558923671585128);

                compare(original_sizes, [[28, 28]]);
                compare(reshaped_input_sizes, [[28, 28]]);
            }
        }, MAX_TEST_EXECUTION_TIME);

        // DeiTFeatureExtractor
        it(MODELS.deit, async () => {
            const processor = await AutoProcessor.from_pretrained(m(MODELS.deit))

            {
                const image = await load_image(TEST_IMAGES.tiger);
                const { pixel_values, original_sizes, reshaped_input_sizes } = await processor(image);

                compare(pixel_values.dims, [1, 3, 224, 224]);
                compare(avg(pixel_values.data), -0.2760336682859463);

                compare(original_sizes, [[408, 612]]);
                compare(reshaped_input_sizes, [[224, 224]]);
            }
        }, MAX_TEST_EXECUTION_TIME);

        // BeitFeatureExtractor
        it(MODELS.beit, async () => {
            const processor = await AutoProcessor.from_pretrained(m(MODELS.beit))

            {
                const image = await load_image(TEST_IMAGES.tiger);
                const { pixel_values, original_sizes, reshaped_input_sizes } = await processor(image);

                compare(pixel_values.dims, [1, 3, 224, 224]);
                compare(avg(pixel_values.data), -0.22706867939852762);

                compare(original_sizes, [[408, 612]]);
                compare(reshaped_input_sizes, [[224, 224]]);
            }
        }, MAX_TEST_EXECUTION_TIME);


        // DetrFeatureExtractor
        it(MODELS.detr, async () => {
            const processor = await AutoProcessor.from_pretrained(m(MODELS.detr))

            {
                const image = await load_image(TEST_IMAGES.tiger);
                const { pixel_values, original_sizes, reshaped_input_sizes, pixel_mask } = await processor(image);

                compare(pixel_values.dims, [1, 3, 888, 1333]);
                compare(avg(pixel_values.data), -0.27840224131001773);

                compare(original_sizes, [[408, 612]]);
                compare(reshaped_input_sizes, [[888, 1333]]);

                compare(pixel_mask.dims, [1, 64, 64]);
                compare(avg(pixel_mask.data), 1);

            }
        }, MAX_TEST_EXECUTION_TIME);


        // YolosFeatureExtractor
        it(MODELS.yolos, async () => {
            const processor = await AutoProcessor.from_pretrained(m(MODELS.yolos))

            {
                const image = await load_image(TEST_IMAGES.tiger);
                const { pixel_values, original_sizes, reshaped_input_sizes } = await processor(image);

                compare(pixel_values.dims, [1, 3, 888, 1333]);
                compare(avg(pixel_values.data), -0.27840224131001773);

                compare(original_sizes, [[408, 612]]);
                compare(reshaped_input_sizes, [[888, 1333]]);
            }
        }, MAX_TEST_EXECUTION_TIME);

<<<<<<< HEAD

        // DPTFeatureExtractor
        it(MODELS.dpt, async () => {
            const processor = await AutoProcessor.from_pretrained(m(MODELS.dpt))

            { // Tests grayscale image
                const image = await load_image(TEST_IMAGES.cats);
                const { pixel_values, original_sizes, reshaped_input_sizes } = await processor(image);

                compare(pixel_values.dims, [1, 3, 384, 384]);
                compare(avg(pixel_values.data), 0.0372855559389454);

                compare(original_sizes, [[480, 640]]);
                compare(reshaped_input_sizes, [[384, 384]]);
            }
        }, MAX_TEST_EXECUTION_TIME);

        // GLPNForDepthEstimation
        //  - tests `size_divisor` and no size (size_divisor=32)
        it(MODELS.glpn, async () => {
            const processor = await AutoProcessor.from_pretrained(m(MODELS.glpn))

            {
                const image = await load_image(TEST_IMAGES.cats);
                const { pixel_values, original_sizes, reshaped_input_sizes } = await processor(image);
                compare(pixel_values.dims, [1, 3, 480, 640]);
                compare(avg(pixel_values.data), 0.5186172404123327);

                compare(original_sizes, [[480, 640]]);
                compare(reshaped_input_sizes, [[480, 640]]);
            }

            { // Tests input which is not a multiple of 32 ([408, 612] -> [384, 608])
                const image = await load_image(TEST_IMAGES.tiger);
                const { pixel_values, original_sizes, reshaped_input_sizes } = await processor(image);

                compare(pixel_values.dims, [1, 3, 384, 608]);
                compare(avg(pixel_values.data), 0.38628831535989555);

                compare(original_sizes, [[408, 612]]);
                compare(reshaped_input_sizes, [[384, 608]]);
=======
        // CLIPFeatureExtractor
        //  - tests center crop (do_center_crop=true, crop_size=224)
        it(MODELS.clip, async () => {
            const processor = await AutoProcessor.from_pretrained(m(MODELS.clip))

            {
                const image = await load_image(TEST_IMAGES.tiger);
                const { pixel_values, original_sizes, reshaped_input_sizes } = await processor(image);

                compare(pixel_values.dims, [1, 3, 224, 224]);
                compare(avg(pixel_values.data), -0.06678297738282096);

                compare(original_sizes, [[408, 612]]);
                compare(reshaped_input_sizes, [[224, 224]]);
>>>>>>> 4e4148cb
            }
        }, MAX_TEST_EXECUTION_TIME);
    });
});<|MERGE_RESOLUTION|>--- conflicted
+++ resolved
@@ -38,12 +38,9 @@
             beit: 'microsoft/beit-base-patch16-224-pt22k-ft22k',
             detr: 'facebook/detr-resnet-50',
             yolos: 'hustvl/yolos-small-300',
-<<<<<<< HEAD
             dpt: 'Intel/dpt-hybrid-midas',
             glpn: 'vinvino02/glpn-kitti',
-=======
             clip: 'openai/clip-vit-base-patch16',
->>>>>>> 4e4148cb
         }
 
         const TEST_IMAGES = {
@@ -244,9 +241,8 @@
             }
         }, MAX_TEST_EXECUTION_TIME);
 
-<<<<<<< HEAD
-
-        // DPTFeatureExtractor
+
+      // DPTFeatureExtractor
         it(MODELS.dpt, async () => {
             const processor = await AutoProcessor.from_pretrained(m(MODELS.dpt))
 
@@ -286,7 +282,7 @@
 
                 compare(original_sizes, [[408, 612]]);
                 compare(reshaped_input_sizes, [[384, 608]]);
-=======
+
         // CLIPFeatureExtractor
         //  - tests center crop (do_center_crop=true, crop_size=224)
         it(MODELS.clip, async () => {
@@ -301,7 +297,6 @@
 
                 compare(original_sizes, [[408, 612]]);
                 compare(reshaped_input_sizes, [[224, 224]]);
->>>>>>> 4e4148cb
             }
         }, MAX_TEST_EXECUTION_TIME);
     });
