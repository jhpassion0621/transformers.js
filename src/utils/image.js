
/**
 * @file Helper module for image processing. 
 * 
 * These functions and classes are only used internally, 
 * meaning an end-user shouldn't need to access anything here.
 * 
 * @module utils/image
 */

import { isString } from './core.js';
import { getFile } from './hub.js';
import { env } from '../env.js';

// Will be empty (or not used) if running in browser or web-worker
import sharp from 'sharp';

const BROWSER_ENV = typeof self !== 'undefined';
const WEBWORKER_ENV = BROWSER_ENV && self.constructor.name === 'DedicatedWorkerGlobalScope';

let createCanvasFunction;
let ImageDataClass;
let loadImageFunction;
if (BROWSER_ENV) {
    // Running in browser or web-worker
    createCanvasFunction = (/** @type {number} */ width, /** @type {number} */ height) => {
        if (!self.OffscreenCanvas) {
            throw new Error('OffscreenCanvas not supported by this browser.');
        }
        return new self.OffscreenCanvas(width, height)
    };
    loadImageFunction = self.createImageBitmap;
    ImageDataClass = self.ImageData;

} else if (sharp) {
    // Running in Node.js, electron, or other non-browser environment

    loadImageFunction = async (/**@type {sharp.Sharp}*/img) => {
        const metadata = await img.metadata();
        const rawChannels = metadata.channels;

        let { data, info } = await img.raw().toBuffer({ resolveWithObject: true });

        const newImage = new RawImage(new Uint8ClampedArray(data), info.width, info.height, info.channels);
        if (rawChannels !== undefined && rawChannels !== info.channels) {
            // Make sure the new image has the same number of channels as the input image.
            // This is necessary for grayscale images.
            newImage.convert(rawChannels);
        }
        return newImage;
    }

} else {
    throw new Error('Unable to load image processing library.');
}


// Defined here: https://github.com/python-pillow/Pillow/blob/a405e8406b83f8bfb8916e93971edc7407b8b1ff/src/libImaging/Imaging.h#L262-L268
const RESAMPLING_MAPPING = {
    0: 'nearest',
    1: 'lanczos',
    2: 'bilinear',
    3: 'bicubic',
    4: 'box',
    5: 'hamming',
}

/**
 * Mapping from file extensions to MIME types.
 */
const CONTENT_TYPE_MAP = new Map([
    ['png', 'image/png'],
    ['jpg', 'image/jpeg'],
    ['jpeg', 'image/jpeg'],
    ['gif', 'image/gif'],
]);

export class RawImage {

    /**
     * Create a new `RawImage` object.
     * @param {Uint8ClampedArray} data The pixel data.
     * @param {number} width The width of the image.
     * @param {number} height The height of the image.
     * @param {1|2|3|4} channels The number of channels.
     */
    constructor(data, width, height, channels) {
        this.data = data;
        this.width = width;
        this.height = height;
        this.channels = channels;
    }

    get size() {
        return [this.width, this.height];
    }

    /**
     * Helper method for reading an image from a variety of input types.
     * @param {RawImage|string|URL} input 
     * @returns The image object.
     * 
     * **Example:** Read image from a URL.
     * ```javascript
     * let image = await RawImage.read('https://huggingface.co/datasets/Xenova/transformers.js-docs/resolve/main/football-match.jpg');
     * // RawImage {
     * //   "data": Uint8ClampedArray [ 25, 25, 25, 19, 19, 19, ... ],
     * //   "width": 800,
     * //   "height": 533,
     * //   "channels": 3
     * // }
     * ```
     */
    static async read(input) {
        if (input instanceof RawImage) {
            return input;
        } else if (isString(input) || input instanceof URL) {
            return await this.fromURL(input);
        } else {
            throw new Error(`Unsupported input type: ${typeof input}`);
        }
    }


    /**
     * Read an image from a URL or file path.
     * @param {string|URL} url The URL or file path to read the image from.
     * @returns {Promise<RawImage>} The image object.
     */
    static async fromURL(url) {
        let response = await getFile(url);
        if (response.status !== 200) {
            throw new Error(`Unable to read image from "${url}" (${response.status} ${response.statusText})`);
        }
        let blob = await response.blob();
        return this.fromBlob(blob);
    }

    /**
     * Helper method to create a new Image from a blob.
     * @param {Blob} blob The blob to read the image from.
     * @returns {Promise<RawImage>} The image object.
     */
    static async fromBlob(blob) {
        if (BROWSER_ENV) {
            // Running in environment with canvas
            let img = await loadImageFunction(blob);

            const ctx = createCanvasFunction(img.width, img.height).getContext('2d');

            // Draw image to context
            ctx.drawImage(img, 0, 0);

            return new this(ctx.getImageData(0, 0, img.width, img.height).data, img.width, img.height, 4);

        } else {
            // Use sharp.js to read (and possible resize) the image.
            let img = sharp(await blob.arrayBuffer());

            return await loadImageFunction(img);
        }
    }

    /**
     * Helper method to create a new Image from a tensor
     * @param {import('./tensor.js').Tensor} tensor 
     */
    static fromTensor(tensor, channel_format = 'CHW') {
        if (channel_format === 'CHW') {
            tensor = tensor.transpose(1, 2, 0);
        } else if (channel_format === 'HWC') {
            // Do nothing
        } else {
            throw new Error(`Unsupported channel format: ${channel_format}`);
        }
        return new RawImage(tensor.data, tensor.dims[1], tensor.dims[0], tensor.dims[2]);
    }

    /**
     * Convert the image to grayscale format.
     * @returns {RawImage} `this` to support chaining.
     */
    grayscale() {
        if (this.channels === 1) {
            return this;
        }

        let newData = new Uint8ClampedArray(this.width * this.height * 1);
        switch (this.channels) {
            case 3: // rgb to grayscale
            case 4: // rgba to grayscale
                for (let i = 0, offset = 0; i < this.data.length; i += this.channels) {
                    const red = this.data[i];
                    const green = this.data[i + 1];
                    const blue = this.data[i + 2];

                    newData[offset++] = Math.round(0.2989 * red + 0.5870 * green + 0.1140 * blue);
                }
                break;
            default:
                throw new Error(`Conversion failed due to unsupported number of channels: ${this.channels}`);
        }
        return this._update(newData, this.width, this.height, 1);
    }

    /**
     * Convert the image to RGB format.
     * @returns {RawImage} `this` to support chaining.
     */
    rgb() {
        if (this.channels === 3) {
            return this;
        }

        let newData = new Uint8ClampedArray(this.width * this.height * 3);

        switch (this.channels) {
            case 1: // grayscale to rgb
                for (let i = 0, offset = 0; i < this.data.length; ++i) {
                    newData[offset++] = this.data[i];
                    newData[offset++] = this.data[i];
                    newData[offset++] = this.data[i];
                }
                break;
            case 4: // rgba to rgb
                for (let i = 0, offset = 0; i < this.data.length; i += 4) {
                    newData[offset++] = this.data[i];
                    newData[offset++] = this.data[i + 1];
                    newData[offset++] = this.data[i + 2];
                }
                break;
            default:
                throw new Error(`Conversion failed due to unsupported number of channels: ${this.channels}`);
        }
        return this._update(newData, this.width, this.height, 3);

    }

    /**
     * Convert the image to RGBA format.
     * @returns {RawImage} `this` to support chaining.
     */
    rgba() {
        if (this.channels === 4) {
            return this;
        }

        let newData = new Uint8ClampedArray(this.width * this.height * 4);

        switch (this.channels) {
            case 1: // grayscale to rgba
                for (let i = 0, offset = 0; i < this.data.length; ++i) {
                    newData[offset++] = this.data[i];
                    newData[offset++] = this.data[i];
                    newData[offset++] = this.data[i];
                    newData[offset++] = 255;
                }
                break;
            case 3: // rgb to rgba
                for (let i = 0, offset = 0; i < this.data.length; i += 3) {
                    newData[offset++] = this.data[i];
                    newData[offset++] = this.data[i + 1];
                    newData[offset++] = this.data[i + 2];
                    newData[offset++] = 255;
                }
                break;
            default:
                throw new Error(`Conversion failed due to unsupported number of channels: ${this.channels}`);
        }

        return this._update(newData, this.width, this.height, 4);
    }

    /**
     * Resize the image to the given dimensions. This method uses the canvas API to perform the resizing.
     * @param {number} width The width of the new image.
     * @param {number} height The height of the new image.
     * @param {Object} options Additional options for resizing.
     * @param {0|1|2|3|4|5|string} [options.resample] The resampling method to use.
     * @returns {Promise<RawImage>} `this` to support chaining.
     */
    async resize(width, height, {
        resample = 2,
    } = {}) {

        // Ensure resample method is a string
        let resampleMethod = RESAMPLING_MAPPING[resample] ?? resample;

        if (BROWSER_ENV) {
            // TODO use `resample` in browser environment

            // Store number of channels before resizing
            const numChannels = this.channels;

            // Create canvas object for this image
            const canvas = this.toCanvas();

            // Actually perform resizing using the canvas API
            const ctx = createCanvasFunction(width, height).getContext('2d');

            // Draw image to context, resizing in the process
            ctx.drawImage(canvas, 0, 0, width, height);

            // Extract the resized data
            const imageData = ctx.getImageData(0, 0, width, height).data;

            // Create image from the resized data
            const resizedImage = new RawImage(imageData, width, height, 4);

            // Convert back so that image has the same number of channels as before
            return resizedImage.convert(numChannels);

        } else {
            // Create sharp image from raw data, and resize
            let img = this.toSharp();

            switch (resampleMethod) {
                case 'box':
                case 'hamming':
                    if (resampleMethod === 'box' || resampleMethod === 'hamming') {
                        console.warn(`Resampling method ${resampleMethod} is not yet supported. Using bilinear instead.`);
                        resampleMethod = 'bilinear';
                    }

                case 'nearest':
                case 'bilinear':
                case 'bicubic':
                    // Perform resizing using affine transform. 
                    // This matches how the python Pillow library does it.
                    img = img.affine([width / this.width, 0, 0, height / this.height], {
                        interpolator: resampleMethod
                    });
                    break;

                case 'lanczos':
                    // https://github.com/python-pillow/Pillow/discussions/5519
                    // https://github.com/lovell/sharp/blob/main/docs/api-resize.md
                    img = img.resize({
                        width, height,
                        fit: 'fill',
                        kernel: 'lanczos3', // PIL Lanczos uses a kernel size of 3 
                    });
                    break;

                default:
                    throw new Error(`Resampling method ${resampleMethod} is not supported.`);
            }

            return await loadImageFunction(img);
        }

    }

    async pad([left, right, top, bottom]) {
        left = Math.max(left, 0);
        right = Math.max(right, 0);
        top = Math.max(top, 0);
        bottom = Math.max(bottom, 0);

        if (left === 0 && right === 0 && top === 0 && bottom === 0) {
            // No padding needed
            return this;
        }

        if (BROWSER_ENV) {
            // Store number of channels before padding
            let numChannels = this.channels;

            // Create canvas object for this image
            let canvas = this.toCanvas();

            let newWidth = this.width + left + right;
            let newHeight = this.height + top + bottom;

            // Create a new canvas of the desired size.
            const ctx = createCanvasFunction(newWidth, newHeight).getContext('2d');

            // Draw image to context, padding in the process
            ctx.drawImage(canvas,
                0, 0, this.width, this.height,
                left, top, newWidth, newHeight
            );

            // Create image from the padded data
            let paddedImage = new RawImage(
                ctx.getImageData(0, 0, newWidth, newHeight).data,
                newWidth, newHeight, 4);

            // Convert back so that image has the same number of channels as before
            return paddedImage.convert(numChannels);

        } else {
            let img = this.toSharp().extend({ left, right, top, bottom });
            return await loadImageFunction(img);
        }
    }

    async crop([x_min, y_min, x_max, y_max]) {
        // Ensure crop bounds are within the image
        x_min = Math.max(x_min, 0);
        y_min = Math.max(y_min, 0);
        x_max = Math.min(x_max, this.width - 1);
        y_max = Math.min(y_max, this.height - 1);

        // Do nothing if the crop is the entire image
        if (x_min === 0 && y_min === 0 && x_max === this.width - 1 && y_max === this.height - 1) {
            return this;
        }

        const crop_width = x_max - x_min + 1;
        const crop_height = y_max - y_min + 1;

        if (BROWSER_ENV) {
            // Store number of channels before resizing
            const numChannels = this.channels;

            // Create canvas object for this image
            const canvas = this.toCanvas();

            // Create a new canvas of the desired size. This is needed since if the 
            // image is too small, we need to pad it with black pixels.
            const ctx = createCanvasFunction(crop_width, crop_height).getContext('2d');

            // Draw image to context, cropping in the process
            ctx.drawImage(canvas,
                x_min, y_min, crop_width, crop_height,
                0, 0, crop_width, crop_height
            );

            // Create image from the resized data
            const resizedImage = new RawImage(ctx.getImageData(0, 0, crop_width, crop_height).data, crop_width, crop_height, 4);

            // Convert back so that image has the same number of channels as before
            return resizedImage.convert(numChannels);

        } else {
            // Create sharp image from raw data
            const img = this.toSharp().extract({
                left: x_min,
                top: y_min,
                width: crop_width,
                height: crop_height,
            });

            return await loadImageFunction(img);
        }

    }

    async center_crop(crop_width, crop_height) {
        // If the image is already the desired size, return it
        if (this.width === crop_width && this.height === crop_height) {
            return this;
        }

        // Determine bounds of the image in the new canvas
        let width_offset = (this.width - crop_width) / 2;
        let height_offset = (this.height - crop_height) / 2;


        if (BROWSER_ENV) {
            // Store number of channels before resizing
            let numChannels = this.channels;

            // Create canvas object for this image
            let canvas = this.toCanvas();

            // Create a new canvas of the desired size. This is needed since if the 
            // image is too small, we need to pad it with black pixels.
            const ctx = createCanvasFunction(crop_width, crop_height).getContext('2d');

            let sourceX = 0;
            let sourceY = 0;
            let destX = 0;
            let destY = 0;

            if (width_offset >= 0) {
                sourceX = width_offset;
            } else {
                destX = -width_offset;
            }

            if (height_offset >= 0) {
                sourceY = height_offset;
            } else {
                destY = -height_offset;
            }

            // Draw image to context, cropping in the process
            ctx.drawImage(canvas,
                sourceX, sourceY, crop_width, crop_height,
                destX, destY, crop_width, crop_height
            );

            // Create image from the resized data
            let resizedImage = new RawImage(ctx.getImageData(0, 0, crop_width, crop_height).data, crop_width, crop_height, 4);

            // Convert back so that image has the same number of channels as before
            return resizedImage.convert(numChannels);

        } else {
            // Create sharp image from raw data
            let img = this.toSharp();

            if (width_offset >= 0 && height_offset >= 0) {
                // Cropped image lies entirely within the original image
                img = img.extract({
                    left: Math.floor(width_offset),
                    top: Math.floor(height_offset),
                    width: crop_width,
                    height: crop_height,
                })
            } else if (width_offset <= 0 && height_offset <= 0) {
                // Cropped image lies entirely outside the original image,
                // so we add padding
                let top = Math.floor(-height_offset);
                let left = Math.floor(-width_offset);
                img = img.extend({
                    top: top,
                    left: left,

                    // Ensures the resulting image has the desired dimensions
                    right: crop_width - this.width - left,
                    bottom: crop_height - this.height - top,
                });
            } else {
                // Cropped image lies partially outside the original image.
                // We first pad, then crop.

                let y_padding = [0, 0];
                let y_extract = 0;
                if (height_offset < 0) {
                    y_padding[0] = Math.floor(-height_offset);
                    y_padding[1] = crop_height - this.height - y_padding[0];
                } else {
                    y_extract = Math.floor(height_offset);
                }

                let x_padding = [0, 0];
                let x_extract = 0;
                if (width_offset < 0) {
                    x_padding[0] = Math.floor(-width_offset);
                    x_padding[1] = crop_width - this.width - x_padding[0];
                } else {
                    x_extract = Math.floor(width_offset);
                }

                img = img.extend({
                    top: y_padding[0],
                    bottom: y_padding[1],
                    left: x_padding[0],
                    right: x_padding[1],
                }).extract({
                    left: x_extract,
                    top: y_extract,
                    width: crop_width,
                    height: crop_height,
                })
            }

            return await loadImageFunction(img);
        }
    }

    async toBlob(type = 'image/png', quality = 1) {
        if (!BROWSER_ENV) {
            throw new Error('toBlob() is only supported in browser environments.')
        }

        const canvas = this.toCanvas();
        return await canvas.convertToBlob({ type, quality });
    }

    toCanvas() {
        if (!BROWSER_ENV) {
            throw new Error('toCanvas() is only supported in browser environments.')
        }

        // Clone, and convert data to RGBA before drawing to canvas.
        // This is because the canvas API only supports RGBA
        let cloned = this.clone().rgba();

        // Create canvas object for the cloned image
        let clonedCanvas = createCanvasFunction(cloned.width, cloned.height);

        // Draw image to context
        let data = new ImageDataClass(cloned.data, cloned.width, cloned.height);
        clonedCanvas.getContext('2d').putImageData(data, 0, 0);

        return clonedCanvas;
    }

    /**
     * Helper method to update the image data.
     * @param {Uint8ClampedArray} data The new image data.
     * @param {number} width The new width of the image.
     * @param {number} height The new height of the image.
     * @param {1|2|3|4|null} [channels] The new number of channels of the image.
     * @private
     */
    _update(data, width, height, channels = null) {
        this.data = data;
        this.width = width;
        this.height = height;
        if (channels !== null) {
            this.channels = channels;
        }
        return this;
    }

    /**
     * Clone the image
     * @returns {RawImage} The cloned image
     */
    clone() {
        return new RawImage(this.data.slice(), this.width, this.height, this.channels);
    }

    /**
     * Helper method for converting image to have a certain number of channels
     * @param {number} numChannels The number of channels. Must be 1, 3, or 4.
     * @returns {RawImage} `this` to support chaining.
     */
    convert(numChannels) {
        if (this.channels === numChannels) return this; // Already correct number of channels

        switch (numChannels) {
            case 1:
                this.grayscale();
                break;
            case 3:
                this.rgb();
                break;
            case 4:
                this.rgba();
                break;
            default:
                throw new Error(`Conversion failed due to unsupported number of channels: ${this.channels}`);
        }
        return this;
    }

    /**
     * Save the image to the given path.
     * @param {string} path The path to save the image to.
     */
    async save(path) {

        if (BROWSER_ENV) {
            if (WEBWORKER_ENV) {
                throw new Error('Unable to save an image from a Web Worker.')
            }

            const extension = path.split('.').pop().toLowerCase();
            const mime = CONTENT_TYPE_MAP.get(extension) ?? 'image/png';

<<<<<<< HEAD
            // Convert the canvas content to a data URL
            const dataURL = this.toDataURL(mime);
=======
            // Convert image to Blob
            const blob = await this.toBlob(mime);

            // Convert the canvas content to a data URL
            const dataURL = URL.createObjectURL(blob);
>>>>>>> 6f055728

            // Create an anchor element with the data URL as the href attribute
            const downloadLink = document.createElement('a');
            downloadLink.href = dataURL;

            // Set the download attribute to specify the desired filename for the downloaded image
            downloadLink.download = path;

            // Trigger the download
            downloadLink.click();

            // Clean up: remove the anchor element from the DOM
            downloadLink.remove();

        } else if (!env.useFS) {
            throw new Error('Unable to save the image because filesystem is disabled in this environment.')

        } else {
            const img = this.toSharp();
            return await img.toFile(path);
        }
    }

    /**
     * Convert the image to a data URL.
     * @param {string} mime The MIME type of the image.
     * @returns {string} The data URL.
     */
    toDataURL(mime = 'image/png') {
        if (!BROWSER_ENV || WEBWORKER_ENV) {
            throw new Error('toDataURL() is only supported in browser environments.')
        }
        // Convert image to canvas
        const canvas = this.toCanvas();

        // Convert the canvas content to a data URL
        return canvas.toDataURL(mime);
    }
    toSharp() {
        if (BROWSER_ENV) {
            throw new Error('toSharp() is only supported in server-side environments.')
        }

        return sharp(this.data, {
            raw: {
                width: this.width,
                height: this.height,
                channels: this.channels
            }
        });
    }
}<|MERGE_RESOLUTION|>--- conflicted
+++ resolved
@@ -290,10 +290,10 @@
             // TODO use `resample` in browser environment
 
             // Store number of channels before resizing
-            const numChannels = this.channels;
+            let numChannels = this.channels;
 
             // Create canvas object for this image
-            const canvas = this.toCanvas();
+            let canvas = this.toCanvas();
 
             // Actually perform resizing using the canvas API
             const ctx = createCanvasFunction(width, height).getContext('2d');
@@ -301,11 +301,8 @@
             // Draw image to context, resizing in the process
             ctx.drawImage(canvas, 0, 0, width, height);
 
-            // Extract the resized data
-            const imageData = ctx.getImageData(0, 0, width, height).data;
-
             // Create image from the resized data
-            const resizedImage = new RawImage(imageData, width, height, 4);
+            let resizedImage = new RawImage(ctx.getImageData(0, 0, width, height).data, width, height, 4);
 
             // Convert back so that image has the same number of channels as before
             return resizedImage.convert(numChannels);
@@ -654,16 +651,11 @@
             const extension = path.split('.').pop().toLowerCase();
             const mime = CONTENT_TYPE_MAP.get(extension) ?? 'image/png';
 
-<<<<<<< HEAD
-            // Convert the canvas content to a data URL
-            const dataURL = this.toDataURL(mime);
-=======
             // Convert image to Blob
             const blob = await this.toBlob(mime);
 
             // Convert the canvas content to a data URL
             const dataURL = URL.createObjectURL(blob);
->>>>>>> 6f055728
 
             // Create an anchor element with the data URL as the href attribute
             const downloadLink = document.createElement('a');
@@ -687,21 +679,6 @@
         }
     }
 
-    /**
-     * Convert the image to a data URL.
-     * @param {string} mime The MIME type of the image.
-     * @returns {string} The data URL.
-     */
-    toDataURL(mime = 'image/png') {
-        if (!BROWSER_ENV || WEBWORKER_ENV) {
-            throw new Error('toDataURL() is only supported in browser environments.')
-        }
-        // Convert image to canvas
-        const canvas = this.toCanvas();
-
-        // Convert the canvas content to a data URL
-        return canvas.toDataURL(mime);
-    }
     toSharp() {
         if (BROWSER_ENV) {
             throw new Error('toSharp() is only supported in server-side environments.')
