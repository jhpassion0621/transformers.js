--- conflicted
+++ resolved
@@ -32,13 +32,7 @@
  * @typedef {import('./maths.js').AnyTypedArray | any[]} DataArray
  */
 
-<<<<<<< HEAD
 export class Tensor {
-=======
-const ONNXTensor = ONNX.Tensor;
-
-export class Tensor extends ONNXTensor {
->>>>>>> 6f055728
     /**
      * Create a new Tensor or copy an existing Tensor.
      * @param {[string, DataArray, number[]]|Object} args
@@ -178,10 +172,6 @@
         return this;
     }
 
-<<<<<<< HEAD
-
-=======
->>>>>>> 6f055728
     /**
      * Return a new Tensor with every element multiplied by a constant.
      * @param {number} val The value to multiply by.
@@ -203,9 +193,6 @@
         return this;
     }
 
-<<<<<<< HEAD
-=======
-
     /**
      * Return a new Tensor with every element added by a constant.
      * @param {number} val The value to add by.
@@ -226,7 +213,7 @@
         }
         return this;
     }
->>>>>>> 6f055728
+
     clone() {
         return new Tensor(this.type, this.data.slice(), this.dims.slice());
     }
